--- conflicted
+++ resolved
@@ -19,7 +19,8 @@
 from pprint import pformat
 from typing import List
 from web3 import Web3
-from web3.utils.events import get_event_data
+
+from web3._utils.events import get_event_data
 
 from pymaker import Contract, Address, Transact
 from pymaker.logging import LogNote
@@ -114,11 +115,7 @@
         Returns:
             The percentage minimum bid increase.
         """
-<<<<<<< HEAD
         return Ray(self._contract.functions.beg().call())
-=======
-        return Wad(self._contract.call().beg())
->>>>>>> 06be1e74
 
     def ttl(self) -> int:
         """Returns the bid lifetime.
