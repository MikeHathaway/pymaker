# This file is part of Maker Keeper Framework.
#
# Copyright (C) 2018-2019 bargst, EdNoepel
#
# This program is free software: you can redistribute it and/or modify
# it under the terms of the GNU Affero General Public License as published by
# the Free Software Foundation, either version 3 of the License, or
# (at your option) any later version.
#
# This program is distributed in the hope that it will be useful,
# but WITHOUT ANY WARRANTY; without even the implied warranty of
# MERCHANTABILITY or FITNESS FOR A PARTICULAR PURPOSE.  See the
# GNU Affero General Public License for more details.
#
# You should have received a copy of the GNU Affero General Public License
# along with this program.  If not, see <http://www.gnu.org/licenses/>.

import logging
from collections import defaultdict
from datetime import datetime
from pprint import pformat
from typing import Optional, List

from hexbytes import HexBytes
from web3 import Web3

from web3._utils.events import get_event_data

from pymaker import Address, Contract, Transact
from pymaker.approval import directly, hope_directly
from pymaker.auctions import Flapper, Flipper, Flopper
from pymaker.logging import LogNote
from pymaker.token import DSToken, ERC20Token
from pymaker.numeric import Wad, Ray, Rad


logger = logging.getLogger()


class Ilk:
    """Models one collateral type, the combination of a token and a set of risk parameters.
    For example, ETH-A and ETH-B are different collateral types with the same underlying token (WETH) but with
    different risk parameters.
    """

    def __init__(self, name: str, rate: Optional[Ray] = None,
                 ink: Optional[Wad] = None,
                 art: Optional[Wad] = None,
                 spot: Optional[Ray] = None,
                 line: Optional[Rad] = None,
                 dust: Optional[Rad] = None):
        assert (isinstance(name, str))
        assert (isinstance(rate, Ray) or (rate is None))
        assert (isinstance(ink, Wad) or (ink is None))
        assert (isinstance(art, Wad) or (art is None))
        assert (isinstance(spot, Ray) or (spot is None))
        assert (isinstance(line, Rad) or (line is None))
        assert (isinstance(dust, Rad) or (dust is None))

        self.name = name
        self.rate = rate
        self.ink = ink
        self.art = art
        self.spot = spot
        self.line = line
        self.dust = dust

    def toBytes(self):
        return Web3.toBytes(text=self.name).ljust(32, bytes(1))

    @staticmethod
    def fromBytes(ilk: bytes):
        assert (isinstance(ilk, bytes))

        name = Web3.toText(ilk.strip(bytes(1)))
        return Ilk(name)

    def __eq__(self, other):
        assert isinstance(other, Ilk)

        return (self.name == other.name) \
           and (self.rate == other.rate) \
           and (self.ink == other.ink) \
           and (self.art == other.art) \
           and (self.spot == other.spot) \
           and (self.line == other.line) \
           and (self.dust == other.dust)

    def __repr__(self):
        repr = ''
        if self.rate:
            repr += f' rate={self.rate}'
        if self.ink:
            repr += f' Ink={self.ink}'
        if self.art:
            repr += f' Art={self.art}'
        if self.spot:
            repr += f' spot={self.spot}'
        if self.line:
            repr += f' line={self.line}'
        if self.dust:
            repr += f' dust={self.dust}'
        if repr:
            repr = f'[{repr.strip()}]'

        return f"Ilk('{self.name}'){repr}"


class Urn:
    """Models one CDP for a single collateral type and account.  Note the "address of the Urn" is merely the address
    of the CDP holder.
    """

    def __init__(self, address: Address, ilk: Ilk = None, ink: Wad = None, art: Wad = None):
        assert isinstance(address, Address)
        assert isinstance(ilk, Ilk) or (ilk is None)
        assert isinstance(ink, Wad) or (ink is None)
        assert isinstance(art, Wad) or (art is None)

        self.address = address
        self.ilk = ilk
        self.ink = ink
        self.art = art

    def toBytes(self):
        addr_str = self.address.address
        return Web3.toBytes(hexstr='0x' + addr_str[2:].zfill(64))

    @staticmethod
    def fromBytes(urn: bytes):
        assert isinstance(urn, bytes)

        address = Address(Web3.toHex(urn[-20:]))
        return Urn(address)

    def __eq__(self, other):
        assert isinstance(other, Urn)

        return (self.address == other.address) and (self.ilk == other.ilk)

    def __repr__(self):
        repr = ''
        if self.ilk:
            repr += f'[{self.ilk.name}]'
        if self.ink:
            repr += f' ink={self.ink}'
        if self.art:
            repr += f' art={self.art}'
        if repr:
            repr = f'[{repr.strip()}]'
        return f"Urn('{self.address}'){repr}"


class Join(Contract):
    def __init__(self, web3: Web3, address: Address):
        assert isinstance(web3, Web3)
        assert isinstance(address, Address)

        self.web3 = web3
        self.address = address
        self._contract = self._get_contract(web3, self.abi, address)
        self._token: DSToken = None

    def approve(self, approval_function, source: Address, **kwargs):
        assert(callable(approval_function))
        assert isinstance(source, Address)

        approval_function(ERC20Token(web3=self.web3, address=source), self.address, self.__class__.__name__, **kwargs)

    def approve_token(self, approval_function, **kwargs):
        return self.approve(approval_function, self._token.address, **kwargs)

    def join(self, usr: Address, value: Wad) -> Transact:
        assert isinstance(usr, Address)
        assert isinstance(value, Wad)

        return Transact(self, self.web3, self.abi, self.address, self._contract,
                        'join', [usr.address, value.value])

    def exit(self, usr: Address, value: Wad) -> Transact:
        assert isinstance(usr, Address)
        assert isinstance(value, Wad)

        return Transact(self, self.web3, self.abi, self.address, self._contract,
                        'exit', [usr.address, value.value])


class DaiJoin(Join):
    """A client for the `DaiJoin` contract, which allows the CDP holder to draw Dai from their Urn and repay it.

    Ref. <https://github.com/makerdao/dss/blob/master/src/join.sol>
    """

    abi = Contract._load_abi(__name__, 'abi/DaiJoin.abi')
    bin = Contract._load_bin(__name__, 'abi/DaiJoin.bin')

    def __init__(self, web3: Web3, address: Address):
        super(DaiJoin, self).__init__(web3, address)
        self._token = self.dai()

    def dai(self) -> DSToken:
        address = Address(self._contract.functions.dai().call())
        return DSToken(self.web3, address)


class GemJoin(Join):
    """A client for the `GemJoin` contract, which allows the user to deposit collateral into a new or existing CDP.

    Ref. <https://github.com/makerdao/dss/blob/master/src/join.sol>
    """

    abi = Contract._load_abi(__name__, 'abi/GemJoin.abi')
    bin = Contract._load_bin(__name__, 'abi/GemJoin.bin')

    def __init__(self, web3: Web3, address: Address):
        super(GemJoin, self).__init__(web3, address)
        self._token = self.gem()

    def ilk(self):
        return Ilk.fromBytes(self._contract.functions.ilk().call())

    def gem(self) -> DSToken:
        address = Address(self._contract.functions.gem().call())
        return DSToken(self.web3, address)


class Collateral:
    """The `Collateral` object wraps accounting information in the Ilk with token-wide artifacts shared across
    multiple collateral types for the same token.  For example, ETH-A and ETH-B are represented by different Ilks,
    but will share the same gem (WETH token), GemJoin instance, and Flipper contract.
    """

    def __init__(self, ilk: Ilk, gem: ERC20Token, adapter: GemJoin, flipper: Flipper, pip):
        assert isinstance(ilk, Ilk)
        assert isinstance(gem, ERC20Token)
        assert isinstance(adapter, GemJoin)
        assert isinstance(flipper, Flipper)

        self.ilk = ilk
        self.gem = gem
        self.adapter = adapter
        self.flipper = flipper
        # Points to `median` for official deployments, `DSValue` for testing purposes.
        # Users generally have no need to interact with the pip.
        self.pip = pip

    def approve(self, usr: Address):
        """
        Allows the user to move this collateral into and out of their CDP.

        Args
            usr: User making transactions with this collateral
        """
        self.adapter.approve(hope_directly(from_address=usr), self.flipper.vat())
        self.adapter.approve_token(directly(from_address=usr))


class Vat(Contract):
    """A client for the `Vat` contract, which manages accounting for all Urns (CDPs).

    Ref. <https://github.com/makerdao/dss/blob/master/src/vat.sol>
    """

    # Identifies CDP holders and collateral types they have frobbed
    class LogFrob():
        def __init__(self, lognote: LogNote):
            assert isinstance(lognote, LogNote)

            self.ilk = str(Web3.toText(lognote.arg1)).replace('\x00', '')
            self.urn = Address(Web3.toHex(lognote.arg2)[26:])
            self.collateral_owner = Address(Web3.toHex(lognote.arg3)[26:])
            self.dai_recipient = Address(Web3.toHex(lognote.get_bytes_at_index(3))[26:])
            self.dink = Wad(int.from_bytes(lognote.get_bytes_at_index(4), byteorder="big", signed=True))
            self.dart = Wad(int.from_bytes(lognote.get_bytes_at_index(5), byteorder="big", signed=True))
            self.block = lognote.block
            self.tx_hash = lognote.tx_hash

        def __repr__(self):
            return f"LogFrob({pformat(vars(self))})"

    abi = Contract._load_abi(__name__, 'abi/Vat.abi')
    bin = Contract._load_bin(__name__, 'abi/Vat.bin')

    def __init__(self, web3: Web3, address: Address):
        assert isinstance(web3, Web3)
        assert isinstance(address, Address)

        self.web3 = web3
        self.address = address
        self._contract = self._get_contract(web3, self.abi, address)

    def init(self, ilk: Ilk) -> Transact:
        assert isinstance(ilk, Ilk)

        return Transact(self, self.web3, self.abi, self.address, self._contract, 'init', [ilk.toBytes()])

    def live(self) -> bool:
        return self._contract.functions.live().call() > 0

    def wards(self, address: Address):
        assert isinstance(address, Address)

        return bool(self._contract.functions.wards(address.address).call())

    def hope(self, address: Address):
        assert isinstance(address, Address)

        return Transact(self, self.web3, self.abi, self.address, self._contract, 'hope', [address.address])

    def can(self, sender: Address, usr: Address):
        assert isinstance(sender, Address)
        assert isinstance(usr, Address)

        return bool(self._contract.functions.can(sender.address, usr.address).call())

    def ilk(self, name: str) -> Ilk:
        assert isinstance(name, str)

        b32_ilk = Ilk(name).toBytes()
        (art, rate, spot, line, dust) = self._contract.functions.ilks(b32_ilk).call()

        # We could get "ink" from the urn, but caller must provide an address.
        return Ilk(name, rate=Ray(rate), ink=Wad(0), art=Wad(art), spot=Ray(spot), line=Rad(line), dust=Rad(dust))

    def gem(self, ilk: Ilk, urn: Address) -> Wad:
        assert isinstance(ilk, Ilk)
        assert isinstance(urn, Address)

        return Wad(self._contract.functions.gem(ilk.toBytes(), urn.address).call())

    def dai(self, urn: Address) -> Rad:
        assert isinstance(urn, Address)

        return Rad(self._contract.functions.dai(urn.address).call())

    def sin(self, urn: Address) -> Rad:
        assert isinstance(urn, Address)

        return Rad(self._contract.functions.sin(urn.address).call())

    def urn(self, ilk: Ilk, address: Address) -> Urn:
        assert isinstance(ilk, Ilk)
        assert isinstance(address, Address)

        (ink, art) = self._contract.functions.urns(ilk.toBytes(), address.address).call()
        return Urn(address, ilk, Wad(ink), Wad(art))

    def urns(self, ilk=None, from_block=0) -> dict:
        """Retrieve a collection of Urns indexed by Ilk.name and then Urn address

        Args:
            ilk: Optionally filter results by ilk.name.
            from_block: Filter urns adjusted on or after the specified block.
        """
        assert isinstance(ilk, Ilk) or ilk is None
        assert isinstance(from_block, int)

        urn_keys = set()
        urns = defaultdict(dict)

        number_of_past_blocks = self._contract.web3.eth.blockNumber - from_block
        logfrobs = self.past_frobs(number_of_past_blocks, ilk)
        for frob in logfrobs:
            urn_keys.add((frob.ilk, frob.urn))
        for urn_key in urn_keys:
            ilk = urn_key[0]
            urn = urn_key[1]
            urns[ilk][urn] = self.urn(Ilk(ilk), urn)

        return urns

    def debt(self) -> Rad:
<<<<<<< HEAD
        return Rad(self._contract.functions.debt().call())

    def vice(self) -> Rad:
        return Rad(self._contract.functions.vice().call())

    def line(self) -> Rad:
        """ Total debt ceiling """
        return Rad(self._contract.functions.Line().call())
=======
        """Total quantity of Dai issued"""
        return Rad(self._contract.call().debt())

    def vice(self) -> Rad:
        """Total quantity of system debt"""
        return Rad(self._contract.call().vice())

    def line(self) -> Rad:
        """Total debt ceiling"""
        return Rad(self._contract.call().Line())
>>>>>>> 06be1e74

    def frob(self, ilk: Ilk, urn_address: Address, dink: Wad, dart: Wad, collateral_owner=None, dai_recipient=None):
        """Adjust amount of collateral and reserved amount of Dai for the CDP

        Args:
            ilk: Identifies the type of collateral.
            urn_address: CDP holder (address of the Urn).
            dink: Amount of collateral to add/remove.
            dart: Adjust CDP debt (amount of Dai available for borrowing).
            collateral_owner: Holder of the collateral used to fund the CDP.
            dai_recipient: Party receiving the Dai.
        """
        assert isinstance(ilk, Ilk)
        assert isinstance(urn_address, Address)
        assert isinstance(dink, Wad)
        assert isinstance(dart, Wad)
        assert isinstance(collateral_owner, Address) or (collateral_owner is None)
        assert isinstance(dai_recipient, Address) or (dai_recipient is None)

        # Usually these addresses are the same as the account holding the urn
        v = collateral_owner or urn_address
        w = dai_recipient or urn_address
        assert isinstance(v, Address)
        assert isinstance(w, Address)

        self.validate_frob(ilk, urn_address, dink, dart)

        if v == urn_address and w == urn_address:
            logger.info(f"frobbing {ilk.name} urn {urn_address.address} with dink={dink}, dart={dart}")
        else:
            logger.info(f"frobbing {ilk.name} urn {urn_address.address} "
                        f"with dink={dink} from {v.address}, "
                        f"dart={dart} for {w.address}")

        return Transact(self, self.web3, self.abi, self.address, self._contract,
                        'frob', [ilk.toBytes(), urn_address.address, v.address, w.address, dink.value, dart.value])

    def validate_frob(self, ilk: Ilk, address: Address, dink: Wad, dart: Wad):
        """Helps diagnose `frob` transaction failures by asserting on `require` conditions in the contract"""
        assert isinstance(ilk, Ilk)
        assert isinstance(address, Address)
        assert isinstance(dink, Wad)
        assert isinstance(dart, Wad)

        urn = self.urn(ilk, address)
        ilk = self.ilk(ilk.name)

        logger.debug(f"urn.ink={urn.ink}, urn.art={urn.art}, dink={dink}, dart={dart}, "
                     f"ilk.rate={ilk.rate}, debt={str(self.debt())}")
        ink = urn.ink + dink
        art = urn.art + dart
        ilk_art = ilk.art + dart
        rate = ilk.rate

        gem = self.gem(ilk, urn.address) - dink
        dai = self.dai(urn.address) + Rad(rate * dart)
        debt = self.debt() + Rad(rate * dart)

        # stablecoin debt does not increase
        cool = dart <= Wad(0)
        # collateral balance does not decrease
        firm = dink >= Wad(0)
        nice = cool and firm

        # Vault remains under both collateral and total debt ceilings
        under_collateral_debt_ceiling = Rad(ilk_art * rate) <= ilk.line
        if not under_collateral_debt_ceiling:
            logger.warning(f"Vault would exceed collateral debt ceiling of {ilk.line}")
        under_total_debt_ceiling = debt < self.line()
        if not under_total_debt_ceiling:
            logger.warning(f"Vault would exceed total debt ceiling of {self.line()}")
        calm = under_collateral_debt_ceiling and under_total_debt_ceiling

        safe = (urn.art * rate) <= ink * ilk.spot

        assert calm or cool
        assert nice or safe

        assert Rad(ilk_art * rate) >= ilk.dust or (art == Wad(0))
        assert rate != Ray(0)
        assert self.live()

    def past_frobs(self, number_of_past_blocks: int, ilk=None) -> List[LogFrob]:
        """Synchronously retrieve a list showing which ilks and urns have been frobbed.
         Args:
            number_of_past_blocks: Number of past Ethereum blocks to retrieve the events from.
            ilk: Optionally filter frobs by ilk.name
         Returns:
            List of past `LogFrob` events represented as :py:class:`pymaker.dss.Vat.LogFrob` class.
        """
        assert isinstance(number_of_past_blocks, int)
        assert isinstance(ilk, Ilk) or ilk is None

        block_number = self._contract.web3.eth.blockNumber
        filter_params = {
            'address': self.address.address,
            'fromBlock': max(block_number-number_of_past_blocks, 0),
            'toBlock': block_number
        }

        logs = self.web3.eth.getLogs(filter_params)

        lognotes = list(map(lambda l: LogNote.from_event(l, Vat.abi), logs))
        # '0x7cdd3fde' is Vat.slip (from GemJoin.join) and '0x76088703' is Vat.frob
        logfrobs = list(filter(lambda l: l.sig == '0x76088703', lognotes))
        logfrobs = list(map(lambda l: Vat.LogFrob(l), logfrobs))

        if ilk is not None:
            logfrobs = list(filter(lambda l: l.ilk == ilk.name, logfrobs))

        return logfrobs

    def heal(self, vice: Rad) -> Transact:
        assert isinstance(vice, Rad)

        return Transact(self, self.web3, self.abi, self.address, self._contract, 'heal', [vice.value])

    def __eq__(self, other):
        assert isinstance(other, Vat)
        return self.address == other.address

    def __repr__(self):
        return f"Vat('{self.address}')"


class Spotter(Contract):
    """A client for the `Spotter` contract, which interacts with Vat for the purpose of managing collateral prices.
    Users generally have no need to interact with this contract; it is included for unit testing purposes.

    Ref. <https://github.com/makerdao/dss-deploy/blob/master/src/poke.sol>
    """

    abi = Contract._load_abi(__name__, 'abi/Spotter.abi')
    bin = Contract._load_bin(__name__, 'abi/Spotter.bin')

    def __init__(self, web3: Web3, address: Address):
        assert isinstance(web3, Web3)
        assert isinstance(address, Address)

        self.web3 = web3
        self.address = address
        self._contract = self._get_contract(web3, self.abi, address)

    def poke(self, ilk: Ilk) -> Transact:
        assert isinstance(ilk, Ilk)

        return Transact(self, self.web3, self.abi, self.address, self._contract, 'poke', [ilk.toBytes()])

    def vat(self) -> Address:
        return Address(self._contract.functions.vat()).call()

    def par(self) -> Ray:
        return Ray(self._contract.functions.par()).call()

    def mat(self, ilk: Ilk) -> Ray:
        assert isinstance(ilk, Ilk)
        (pip, mat) = self._contract.call().ilks(ilk.toBytes())

        return Ray(mat)

    def __repr__(self):
        return f"Spotter('{self.address}')"


class Vow(Contract):
    """A client for the `Vow` contract, which manages liquidation of surplus Dai and settlement of collateral debt.
    Specifically, this contract is useful for Flap and Flop auctions.

    Ref. <https://github.com/makerdao/dss/blob/master/src/heal.sol>
    """

    abi = Contract._load_abi(__name__, 'abi/Vow.abi')
    bin = Contract._load_bin(__name__, 'abi/Vow.bin')

    def __init__(self, web3: Web3, address: Address):
        assert isinstance(web3, Web3)
        assert isinstance(address, Address)

        self.web3 = web3
        self.address = address
        self._contract = self._get_contract(web3, self.abi, address)
        self.vat = Vat(web3, Address(self._contract.functions.vat().call()))

    def rely(self, guy: Address) -> Transact:
        assert isinstance(guy, Address)

        return Transact(self, self.web3, self.abi, self.address, self._contract, 'rely', [guy.address])

    def live(self) -> bool:
        return self._contract.functions.live().call() > 0

    def flapper(self) -> Address:
        return Address(self._contract.functions.flapper().call())

    def flopper(self) -> Address:
        return Address(self._contract.functions.flopper().call())

    def sin(self) -> Rad:
        return Rad(self._contract.functions.Sin().call())

    def sin_of(self, era: int) -> Rad:
        return Rad(self._contract.functions.sin(era).call())

    def ash(self) -> Rad:
        return Rad(self._contract.functions.Ash().call())

    def woe(self) -> Rad:
        return (self.vat.sin(self.address) - self.sin()) - self.ash()

    def wait(self) -> int:
        return int(self._contract.functions.wait().call())

    def dump(self) -> Wad:
        return Wad(self._contract.call().dump())

    def sump(self) -> Rad:
        return Rad(self._contract.functions.sump().call())

    def bump(self) -> Rad:
        return Rad(self._contract.functions.bump().call())

    def hump(self) -> Rad:
        return Rad(self._contract.functions.hump().call())

    def flog(self, era: int) -> Transact:
        assert isinstance(era, int)

        return Transact(self, self.web3, self.abi, self.address, self._contract, 'flog', [era])

    def heal(self, rad: Rad) -> Transact:
        assert isinstance(rad, Rad)
        logger.info(f"Healing joy={self.vat.dai(self.address)} woe={self.woe()}")

        return Transact(self, self.web3, self.abi, self.address, self._contract, 'heal', [rad.value])

    def kiss(self, rad: Rad) -> Transact:
        assert isinstance(rad, Rad)

        return Transact(self, self.web3, self.abi, self.address, self._contract, 'kiss', [rad.value])

    def flop(self) -> Transact:
        """Initiate a debt auction"""
        logger.info(f"Initiating a flop auction with woe={self.woe()}")

        return Transact(self, self.web3, self.abi, self.address, self._contract, 'flop', [])

    def flap(self) -> Transact:
        """Initiate a surplus auction"""
        logger.info(f"Initiating a flap auction with joy={self.vat.dai(self.address)}")

        return Transact(self, self.web3, self.abi, self.address, self._contract, 'flap', [])

    def __repr__(self):
        return f"Vow('{self.address}')"


class Jug(Contract):
    """A client for the `Jug` contract, which manages stability fees.

    Ref. <https://github.com/makerdao/dss/blob/master/src/jug.sol>
    """

    abi = Contract._load_abi(__name__, 'abi/Jug.abi')
    bin = Contract._load_bin(__name__, 'abi/Jug.bin')

    def __init__(self, web3: Web3, address: Address):
        assert isinstance(web3, Web3)
        assert isinstance(address, Address)

        self.web3 = web3
        self.address = address
        self._contract = self._get_contract(web3, self.abi, address)
        self.vat = Vat(web3, Address(self._contract.functions.vat().call()))
        self.vow = Vow(web3, Address(self._contract.functions.vow().call()))

    def init(self, ilk: Ilk) -> Transact:
        assert isinstance(ilk, Ilk)

        return Transact(self, self.web3, self.abi, self.address, self._contract, 'init', [ilk.toBytes()])

    def wards(self, address: Address):
        assert isinstance(address, Address)

        return bool(self._contract.functions.wards(address.address).call())

    def drip(self, ilk: Ilk) -> Transact:
        assert isinstance(ilk, Ilk)

        return Transact(self, self.web3, self.abi, self.address, self._contract, 'drip', [ilk.toBytes()])

    def base(self) -> Wad:
        return Wad(self._contract.functions.base().call())

    def duty(self, ilk: Ilk) -> Ray:
        assert isinstance(ilk, Ilk)

        return Ray(self._contract.functions.ilks(ilk.toBytes()).call()[0])

    def rho(self, ilk: Ilk) -> int:
        assert isinstance(ilk, Ilk)

        return Web3.toInt(self._contract.functions.ilks(ilk.toBytes()).call()[1])

    def __repr__(self):
        return f"Jug('{self.address}')"


class Cat(Contract):
    """A client for the `Cat` contract, used to liquidate unsafe Urns (CDPs).
    Specifically, this contract is useful for Flip auctions.

    Ref. <https://github.com/makerdao/dss/blob/master/src/cat.sol>
    """

    # This information is read from the `Bite` event emitted from `Cat.bite`
    class LogBite:
        def __init__(self, log):
            self.ilk = Ilk.fromBytes(log['args']['ilk'])
            self.urn = Urn(Address(log['args']['urn']))
            self.ink = Wad(log['args']['ink'])
            self.art = Wad(log['args']['art'])
            self.tab = Rad(log['args']['tab'])
            self.flip = Address(log['args']['flip'])
            self.raw = log

        @classmethod
        def from_event(cls, event: dict):
            assert isinstance(event, dict)

            topics = event.get('topics')
            if topics and topics[0] == HexBytes('0x99b5620489b6ef926d4518936cfec15d305452712b88bd59da2d9c10fb0953e8'):
                log_bite_abi = [abi for abi in Cat.abi if abi.get('name') == 'Bite'][0]
                event_data = get_event_data(log_bite_abi, event)

                return Cat.LogBite(event_data)
            else:
                logging.warning(f'[from_event] Invalid topic in {event}')

        def era(self, web3: Web3):
            return web3.eth.getBlock(self.raw['blockNumber'])['timestamp']

        def __eq__(self, other):
            assert isinstance(other, Cat.LogBite)
            return self.__dict__ == other.__dict__

        def __repr__(self):
            return pformat(vars(self))

    abi = Contract._load_abi(__name__, 'abi/Cat.abi')
    bin = Contract._load_bin(__name__, 'abi/Cat.bin')

    def __init__(self, web3: Web3, address: Address):
        assert isinstance(web3, Web3)
        assert isinstance(address, Address)

        self.web3 = web3
        self.address = address
        self._contract = self._get_contract(web3, self.abi, address)
        self.vat = Vat(web3, Address(self._contract.functions.vat().call()))
        self.vow = Vow(web3, Address(self._contract.functions.vow().call()))

    def live(self) -> bool:
        return self._contract.functions.live().call() > 0

    def bite(self, ilk: Ilk, urn: Urn) -> Transact:
        """ Initiate liquidation of a CDP, kicking off a flip auction

        Args:
            ilk: Identifies the type of collateral.
            urn: Address of the CDP holder.
        """
        assert isinstance(ilk, Ilk)
        assert isinstance(urn, Urn)

        ilk = self.vat.ilk(ilk.name)
        urn = self.vat.urn(ilk, urn.address)
        rate = self.vat.ilk(ilk.name).rate
        logger.info(f'Biting {ilk.name} CDP {urn.address.address} with ink={urn.ink} spot={ilk.spot} '
                    f'art={urn.art} rate={rate}')

        return Transact(self, self.web3, self.abi, self.address, self._contract,
                        'bite', [ilk.toBytes(), urn.address.address])

    def lump(self, ilk: Ilk) -> Wad:
        assert isinstance(ilk, Ilk)

        (flip, chop, lump) = self._contract.functions.ilks(ilk.toBytes()).call()
        return Wad(lump)

    def chop(self, ilk: Ilk) -> Ray:
        assert isinstance(ilk, Ilk)

        (flip, chop, lump) = self._contract.functions.ilks(ilk.toBytes()).call()
        return Ray(chop)

    def file_vow(self, vow: Vow) -> Transact:
        assert isinstance(vow, Vow)

        return Transact(self, self.web3, self.abi, self.address, self._contract,
                        'file(bytes32,address)', [Web3.toBytes(text="vow"), vow.address.address])

    def flipper(self, ilk: Ilk) -> Address:
        assert isinstance(ilk, Ilk)

        (flip, chop, lump) = self._contract.functions.ilks(ilk.toBytes()).call()
        return Address(flip)

    def past_bites(self, number_of_past_blocks: int, event_filter: dict = None) -> List[LogBite]:
        """Synchronously retrieve past LogBite events.

        `LogBite` events are emitted every time someone bites a CDP.

        Args:
            number_of_past_blocks: Number of past Ethereum blocks to retrieve the events from.
            event_filter: Filter which will be applied to returned events.

        Returns:
            List of past `LogBite` events represented as :py:class:`pymaker.dss.Cat.LogBite` class.
        """
        assert isinstance(number_of_past_blocks, int)
        assert isinstance(event_filter, dict) or (event_filter is None)

        return self._past_events(self._contract, 'Bite', Cat.LogBite, number_of_past_blocks, event_filter)

    def __repr__(self):
        return f"Cat('{self.address}')"


class Pot(Contract):
    """A client for the `Pot` contract, which implements the DSR.

    Ref. <https://github.com/makerdao/dss/blob/master/src/pot.sol>
    """

    abi = Contract._load_abi(__name__, 'abi/Pot.abi')
    bin = Contract._load_bin(__name__, 'abi/Pot.bin')

    def __init__(self, web3: Web3, address: Address):
        assert isinstance(web3, Web3)
        assert isinstance(address, Address)

        self.web3 = web3
        self.address = address
        self._contract = self._get_contract(web3, self.abi, address)

    def approve(self, source: Address, approval_function, **kwargs):
        """Approve the pot to access Dai from our Urns"""
        assert isinstance(source, Address)
        assert(callable(approval_function))

        approval_function(ERC20Token(web3=self.web3, address=source), self.address, self.__class__.__name__, **kwargs)

    def pie_of(self, address: Address) -> Wad:
        assert isinstance(address, Address)
        return Wad(self._contract.call().pie(address.address))

    def pie(self) -> Wad:
        pie = self._contract.call().Pie()
        return Wad(pie)

    def dsr(self) -> Ray:
        dsr = self._contract.call().dsr()
        return Ray(dsr)

    def chi(self) -> Ray:
        chi = self._contract.call().chi()
        return Ray(chi)

    def rho(self) -> datetime:
        rho = self._contract.call().rho()
        return datetime.fromtimestamp(rho)

    def drip(self) -> Transact:
        return Transact(self, self.web3, self.abi, self.address, self._contract, 'drip', [])

    """Note that join requires use of proxy contract, so join/exit are not provided here."""

    def __repr__(self):
        return f"Pot('{self.address}')"<|MERGE_RESOLUTION|>--- conflicted
+++ resolved
@@ -370,7 +370,6 @@
         return urns
 
     def debt(self) -> Rad:
-<<<<<<< HEAD
         return Rad(self._contract.functions.debt().call())
 
     def vice(self) -> Rad:
@@ -379,18 +378,6 @@
     def line(self) -> Rad:
         """ Total debt ceiling """
         return Rad(self._contract.functions.Line().call())
-=======
-        """Total quantity of Dai issued"""
-        return Rad(self._contract.call().debt())
-
-    def vice(self) -> Rad:
-        """Total quantity of system debt"""
-        return Rad(self._contract.call().vice())
-
-    def line(self) -> Rad:
-        """Total debt ceiling"""
-        return Rad(self._contract.call().Line())
->>>>>>> 06be1e74
 
     def frob(self, ilk: Ilk, urn_address: Address, dink: Wad, dart: Wad, collateral_owner=None, dai_recipient=None):
         """Adjust amount of collateral and reserved amount of Dai for the CDP
